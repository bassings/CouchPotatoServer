#!/usr/bin/env python
from logging import handlers
from os.path import dirname
import logging
import os
import signal
import socket
import subprocess
import sys
import traceback
 
 
# Root path
base_path = dirname(os.path.abspath(__file__))
 
# Insert local directories into path
sys.path.insert(0, os.path.join(base_path, 'libs'))
 
from couchpotato.environment import Env
from couchpotato.core.helpers.variable import getDataDir
 
class Loader(object):
<<<<<<< HEAD
 
    do_restart = False
 
    def __init__(self):
 
        # Get options via arg
        from couchpotato.runner import getOptions
        self.options = getOptions(base_path, sys.argv[1:])
 
        # Load settings
        settings = Env.get('settings')
        settings.setFile(self.options.config_file)
 
        # Create data dir if needed
        self.data_dir = os.path.expanduser(Env.setting('data_dir'))
        if self.data_dir == '':
            self.data_dir = getDataDir()
 
        if not os.path.isdir(self.data_dir):
            os.makedirs(self.data_dir)
 
        # Create logging dir
        self.log_dir = os.path.join(self.data_dir, 'logs');
        if not os.path.isdir(self.log_dir):
            os.mkdir(self.log_dir)
 
        # Logging
        from couchpotato.core.logger import CPLog
        self.log = CPLog(__name__)
 
        formatter = logging.Formatter('%(asctime)s %(levelname)s %(message)s', '%H:%M:%S')
        hdlr = handlers.RotatingFileHandler(os.path.join(self.log_dir, 'error.log'), 'a', 500000, 10)
        hdlr.setLevel(logging.CRITICAL)
        hdlr.setFormatter(formatter)
        self.log.logger.addHandler(hdlr)
 
    def addSignals(self):
 
        signal.signal(signal.SIGINT, self.onExit)
        signal.signal(signal.SIGTERM, lambda signum, stack_frame: sys.exit(1))
 
        from couchpotato.core.event import addEvent
        addEvent('app.after_shutdown', self.afterShutdown)
 
    def afterShutdown(self, restart):
        self.do_restart = restart
 
    def onExit(self, signal, frame):
        from couchpotato.core.event import fireEvent
        fireEvent('app.crappy_shutdown', single = True)
 
    def run(self):
 
        self.addSignals()
 
        from couchpotato.runner import runCouchPotato
        runCouchPotato(self.options, base_path, sys.argv[1:], data_dir = self.data_dir, log_dir = self.log_dir, Env = Env)
 
        if self.do_restart:
            self.restart()
 
    def restart(self):
        try:
            # remove old pidfile first
            try:
                if self.runAsDaemon():
                    self.daemon.delpid()
            except:
                self.log.critical(traceback.format_exc())
 
            args = [sys.executable] + [os.path.join(base_path, __file__)] + sys.argv[1:]
            subprocess.Popen(args)
        except:
            self.log.critical(traceback.format_exc())
 
    def daemonize(self):
 
        if self.runAsDaemon():
            try:
                from daemon import Daemon
                self.daemon = Daemon(self.options.pid_file)
                self.daemon.daemonize()
            except SystemExit:
                raise
            except:
                self.log.critical(traceback.format_exc())
 
    def runAsDaemon(self):
        return self.options.daemon and  self.options.pid_file
 
 
if __name__ == '__main__':
    try:
        l = Loader()
        l.daemonize()
        l.run()
    except KeyboardInterrupt:
        pass
    except SystemExit:
        raise
    except Exception as (nr, msg):
        if nr != 4:
            try:
                l.log.critical(traceback.format_exc())
            except:
                print traceback.format_exc()
=======

    do_restart = False

    def __init__(self):

        # Get options via arg
        from couchpotato.runner import getOptions
        self.options = getOptions(base_path, sys.argv[1:])

        # Load settings
        settings = Env.get('settings')
        settings.setFile(self.options.config_file)

        # Create data dir if needed
        self.data_dir = os.path.expanduser(Env.setting('data_dir'))
        if self.data_dir == '':
            self.data_dir = getDataDir()

        if not os.path.isdir(self.data_dir):
            os.makedirs(self.data_dir)

        # Create logging dir
        self.log_dir = os.path.join(self.data_dir, 'logs');
        if not os.path.isdir(self.log_dir):
            os.mkdir(self.log_dir)

        # Logging
        from couchpotato.core.logger import CPLog
        self.log = CPLog(__name__)

        formatter = logging.Formatter('%(asctime)s %(levelname)s %(message)s', '%H:%M:%S')
        hdlr = handlers.RotatingFileHandler(os.path.join(self.log_dir, 'error.log'), 'a', 500000, 10)
        hdlr.setLevel(logging.CRITICAL)
        hdlr.setFormatter(formatter)
        self.log.logger.addHandler(hdlr)

    def addSignals(self):

        signal.signal(signal.SIGINT, self.onExit)
        signal.signal(signal.SIGTERM, lambda signum, stack_frame: sys.exit(1))

        from couchpotato.core.event import addEvent
        addEvent('app.after_shutdown', self.afterShutdown)

    def afterShutdown(self, restart):
        self.do_restart = restart

    def onExit(self, signal, frame):
        from couchpotato.core.event import fireEvent
        fireEvent('app.crappy_shutdown', single = True)

    def run(self):

        self.addSignals()

        from couchpotato.runner import runCouchPotato
        runCouchPotato(self.options, base_path, sys.argv[1:], data_dir = self.data_dir, log_dir = self.log_dir, Env = Env)

        if self.do_restart:
            self.restart()

    def restart(self):
        try:
            # remove old pidfile first
            try:
                if self.runAsDaemon():
                    try: self.daemon.stop()
                    except: pass
                    self.daemon.delpid()
            except:
                self.log.critical(traceback.format_exc())

            args = [sys.executable] + [os.path.join(base_path, __file__)] + sys.argv[1:]
            subprocess.Popen(args)
        except:
            self.log.critical(traceback.format_exc())

    def daemonize(self):

        if self.runAsDaemon():
            try:
                from daemon import Daemon
                self.daemon = Daemon(self.options.pid_file)
                self.daemon.daemonize()
            except SystemExit:
                raise
            except:
                self.log.critical(traceback.format_exc())

    def runAsDaemon(self):
        return self.options.daemon and  self.options.pid_file


if __name__ == '__main__':
    try:
        l = Loader()
        l.daemonize()
        l.run()
    except KeyboardInterrupt:
        pass
    except SystemExit:
        raise
    except socket.error as (nr, msg):
        # log when socket receives SIGINT, but continue.
        # previous code would have skipped over other types of IO errors too.
        if nr != 4:
            try:
                l.log.critical(traceback.format_exc())
            except:
                print traceback.format_exc()
            raise
    except:
        try:
            # if this fails we will have two tracebacks
            # one for failing to log, and one for the exception that got us here.
            l.log.critical(traceback.format_exc())
        except:
            print traceback.format_exc()
        raise
>>>>>>> 787cee2a
<|MERGE_RESOLUTION|>--- conflicted
+++ resolved
@@ -8,126 +8,18 @@
 import subprocess
 import sys
 import traceback
- 
- 
+
+
 # Root path
 base_path = dirname(os.path.abspath(__file__))
- 
+
 # Insert local directories into path
 sys.path.insert(0, os.path.join(base_path, 'libs'))
- 
+
 from couchpotato.environment import Env
 from couchpotato.core.helpers.variable import getDataDir
- 
+
 class Loader(object):
-<<<<<<< HEAD
- 
-    do_restart = False
- 
-    def __init__(self):
- 
-        # Get options via arg
-        from couchpotato.runner import getOptions
-        self.options = getOptions(base_path, sys.argv[1:])
- 
-        # Load settings
-        settings = Env.get('settings')
-        settings.setFile(self.options.config_file)
- 
-        # Create data dir if needed
-        self.data_dir = os.path.expanduser(Env.setting('data_dir'))
-        if self.data_dir == '':
-            self.data_dir = getDataDir()
- 
-        if not os.path.isdir(self.data_dir):
-            os.makedirs(self.data_dir)
- 
-        # Create logging dir
-        self.log_dir = os.path.join(self.data_dir, 'logs');
-        if not os.path.isdir(self.log_dir):
-            os.mkdir(self.log_dir)
- 
-        # Logging
-        from couchpotato.core.logger import CPLog
-        self.log = CPLog(__name__)
- 
-        formatter = logging.Formatter('%(asctime)s %(levelname)s %(message)s', '%H:%M:%S')
-        hdlr = handlers.RotatingFileHandler(os.path.join(self.log_dir, 'error.log'), 'a', 500000, 10)
-        hdlr.setLevel(logging.CRITICAL)
-        hdlr.setFormatter(formatter)
-        self.log.logger.addHandler(hdlr)
- 
-    def addSignals(self):
- 
-        signal.signal(signal.SIGINT, self.onExit)
-        signal.signal(signal.SIGTERM, lambda signum, stack_frame: sys.exit(1))
- 
-        from couchpotato.core.event import addEvent
-        addEvent('app.after_shutdown', self.afterShutdown)
- 
-    def afterShutdown(self, restart):
-        self.do_restart = restart
- 
-    def onExit(self, signal, frame):
-        from couchpotato.core.event import fireEvent
-        fireEvent('app.crappy_shutdown', single = True)
- 
-    def run(self):
- 
-        self.addSignals()
- 
-        from couchpotato.runner import runCouchPotato
-        runCouchPotato(self.options, base_path, sys.argv[1:], data_dir = self.data_dir, log_dir = self.log_dir, Env = Env)
- 
-        if self.do_restart:
-            self.restart()
- 
-    def restart(self):
-        try:
-            # remove old pidfile first
-            try:
-                if self.runAsDaemon():
-                    self.daemon.delpid()
-            except:
-                self.log.critical(traceback.format_exc())
- 
-            args = [sys.executable] + [os.path.join(base_path, __file__)] + sys.argv[1:]
-            subprocess.Popen(args)
-        except:
-            self.log.critical(traceback.format_exc())
- 
-    def daemonize(self):
- 
-        if self.runAsDaemon():
-            try:
-                from daemon import Daemon
-                self.daemon = Daemon(self.options.pid_file)
-                self.daemon.daemonize()
-            except SystemExit:
-                raise
-            except:
-                self.log.critical(traceback.format_exc())
- 
-    def runAsDaemon(self):
-        return self.options.daemon and  self.options.pid_file
- 
- 
-if __name__ == '__main__':
-    try:
-        l = Loader()
-        l.daemonize()
-        l.run()
-    except KeyboardInterrupt:
-        pass
-    except SystemExit:
-        raise
-    except Exception as (nr, msg):
-        if nr != 4:
-            try:
-                l.log.critical(traceback.format_exc())
-            except:
-                print traceback.format_exc()
-=======
 
     do_restart = False
 
@@ -246,5 +138,4 @@
             l.log.critical(traceback.format_exc())
         except:
             print traceback.format_exc()
-        raise
->>>>>>> 787cee2a
+        raise