--- conflicted
+++ resolved
@@ -201,11 +201,7 @@
 				config: './.nosetestsrc',
 				// 'rednose' is a colored output for nose test-runner. But we do not requre colors on travis-ci
 				rednose: config.colorful_tests_output,
-<<<<<<< HEAD
-				externalNose: true
-=======
 				externalNose: true,
->>>>>>> 087b7641
 			},
 
 			test: {
