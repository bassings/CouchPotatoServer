﻿var CouchPotato = new Class({

	Implements: [Events, Options],

	defaults: {
		page: 'home',
		action: 'index',
		params: {}
	},

	pages: [],
	block: [],

	initialize: function(){
		var self = this;

		self.global_events = {};
	},

	setup: function(options) {
		var self = this;
		self.setOptions(options);

		self.c = $(document.body);

		self.route = new Route(self.defaults);

		self.createLayout();
		self.createPages();

		if(window.location.hash)
			History.handleInitialState();
		else
			self.openPage(window.location.pathname);

		History.addEvent('change', self.openPage.bind(self));
		self.c.addEvent('click:relay(a[href^=/]:not([target]))', self.pushState.bind(self));
		self.c.addEvent('click:relay(a[href^=http])', self.openDerefered.bind(self));

		// Check if device is touchenabled
		self.touch_device = 'ontouchstart' in window || navigator.msMaxTouchPoints;
		if(self.touch_device)
			self.c.addClass('touch_enabled');

	},

	getOption: function(name){
		try {
			return this.options[name];
		}
		catch(e){
			return null
		}
	},

	pushState: function(e){
		if((!e.meta && Browser.Platform.mac) || (!e.control && !Browser.Platform.mac)){
			(e).preventDefault();
			var url = e.target.get('href');
			if(History.getPath() != url)
				History.push(url);
		}
	},

	isMac: function(){
		return Browser.Platform.mac
	},

	createLayout: function(){
		var self = this;

		self.block.header = new BlockBase();

		self.c.adopt(
			$(self.block.header).addClass('header').adopt(
				self.block.navigation = new BlockNavigation(self, {}),
				self.block.search = new BlockSearch(self, {}),
				self.block.more = new BlockMenu(self, {'button_class': 'icon2.cog'})
			),
			self.content = new Element('div.content').adopt(
				self.pages = new Element('div.pages'),
				self.block.footer = new BlockFooter(self, {})
			)
		);

		var setting_links = [
			new Element('a', {
				'text': 'About CouchPotato',
				'href': App.createUrl('settings/about')
			}),
			new Element('a', {
				'text': 'Check for Updates',
				'events': {
					'click': self.checkForUpdate.bind(self, null)
				}
			}),
			new Element('span.separator'),
			new Element('a', {
				'text': 'Settings',
				'href': App.createUrl('settings/general')
			}),
			new Element('a', {
				'text': 'Logs',
				'href': App.createUrl('log')
			}),
			new Element('span.separator'),
			new Element('a', {
				'text': 'Restart',
				'events': {
					'click': self.restartQA.bind(self)
				}
			}),
			new Element('a', {
				'text': 'Shutdown',
				'events': {
					'click': self.shutdownQA.bind(self)
				}
			})
		];

		setting_links.each(function(a){
			self.block.more.addLink(a)
		});


		new ScrollSpy({
			min: 10,
			onLeave: function(){
				$(self.block.header).removeClass('with_shadow')
			},
			onEnter: function(){
				$(self.block.header).addClass('with_shadow')
			}
		})
	},

	createPages: function(){
		var self = this;

		var pages = [];
		Object.each(Page, function(page_class, class_name){
			var pg = new Page[class_name](self, {});
			self.pages[class_name] = pg;

			pages.include({
				'order': pg.order,
				'name': class_name,
				'class': pg
			});
		});

<<<<<<< HEAD
			$(pg).inject(self.pages);
=======
		pages.stableSort(self.sortPageByOrder).each(function(page){
			page['class'].load();
			self.fireEvent('load'+page.name);
			$(page['class']).inject(self.content);
>>>>>>> 1ac01456
		});

		delete pages;

		self.fireEvent('load');

	},

	sortPageByOrder: function(a, b){
		return (a.order || 100) - (b.order || 100)
	},

	openPage: function(url) {
		var self = this;

		self.route.parse();
		var page_name = self.route.getPage().capitalize();
		var action = self.route.getAction();
		var params = self.route.getParams();

		var current_url = self.route.getCurrentUrl();
		if(current_url == self.current_url)
			return;

		if(self.current_page)
			self.current_page.hide();

		try {
			var page = self.pages[page_name] || self.pages.Home;
			page.open(action, params, current_url);
			page.show();
		}
		catch(e){
			console.error("Can't open page:" + url, e)
		}

		self.current_page = page;
		self.current_url = current_url;

	},

	getBlock: function(block_name){
		return this.block[block_name]
	},

	getPage: function(name){
		return this.pages[name]
	},

	shutdown: function(){
		var self = this;

		self.blockPage('You have shutdown. This is what is supposed to happen ;)');
		Api.request('app.shutdown', {
			'onComplete': self.blockPage.bind(self)
		});
		self.checkAvailable(1000);
	},

	shutdownQA: function(){
		var self = this;

		var q = new Question('Are you sure you want to shutdown CouchPotato?', '', [{
			'text': 'Shutdown',
			'class': 'shutdown red',
			'events': {
				'click': function(e){
					(e).preventDefault();
					self.shutdown();
					q.close.delay(100, q);
				}
			}
		}, {
			'text': 'No, nevah!',
			'cancel': true
		}]);
	},

	restart: function(message, title){
		var self = this;

		self.blockPage(message || 'Restarting... please wait. If this takes too long, something must have gone wrong.', title);
		Api.request('app.restart');
		self.checkAvailable(1000);
	},

	restartQA: function(e, message, title){
		var self = this;

		var q = new Question('Are you sure you want to restart CouchPotato?', '', [{
			'text': 'Restart',
			'class': 'restart orange',
			'events': {
				'click': function(e){
					(e).preventDefault();
					self.restart(message, title);
					q.close.delay(100, q);
				}
			}
		}, {
			'text': 'No, nevah!',
			'cancel': true
		}]);
	},

	checkForUpdate: function(onComplete){
		var self = this;

		Updater.check(onComplete);

		self.blockPage('Please wait. If this takes too long, something must have gone wrong.', 'Checking for updates');
		self.checkAvailable(3000);
	},

	checkAvailable: function(delay, onAvailable){
		var self = this;

		(function(){

			Api.request('app.available', {
				'onFailure': function(){
					self.checkAvailable.delay(1000, self, [delay, onAvailable]);
					self.fireEvent('unload');
				},
				'onSuccess': function(){
					if(onAvailable)
						onAvailable();
					self.unBlockPage();
					self.fireEvent('reload');
				}
			});

		}).delay(delay || 0)
	},

	blockPage: function(message, title){
		var self = this;

		self.unBlockPage();

		self.mask = new Element('div.mask').adopt(
			new Element('div').adopt(
				new Element('h1', {'text': title || 'Unavailable'}),
				new Element('div', {'text': message || 'Something must have crashed.. check the logs ;)'})
			)
		).fade('hide').inject(document.body).fade('in');

		createSpinner(self.mask, {
			'top': -50
		});
	},

	unBlockPage: function(){
		var self = this;
		if(self.mask)
			self.mask.get('tween').start('opacity', 0).chain(function(){
				this.element.destroy()
			});
	},

	createUrl: function(action, params){
		return this.options.base_url + (action ? action+'/' : '') + (params ? '?'+Object.toQueryString(params) : '')
	},

	openDerefered: function(e, el){
		(e).stop();

		var url = 'http://www.dereferer.org/?' + el.get('href');

		if(el.get('target') == '_blank' || (e.meta && Browser.Platform.mac) || (e.control && !Browser.Platform.mac))
			window.open(url);
		else
			window.location = url;
	},

	createUserscriptButtons: function(){

		var host_url = window.location.protocol + '//' + window.location.host;

		return new Element('div.group_userscript').adopt(
			new Element('a.userscript.button', {
				'text': 'Install extension',
				'href': 'https://couchpota.to/extension/',
				'target': '_blank'
			}),
			new Element('span.or[text=or]'),
			new Element('span.bookmarklet').adopt(
				new Element('a.button.orange', {
					'text': '+CouchPotato',
					'href': "javascript:void((function(){var e=document.createElement('script');e.setAttribute('type','text/javascript');e.setAttribute('charset','UTF-8');e.setAttribute('src','" +
							host_url + Api.createUrl('userscript.bookmark') +
							"?host="+ encodeURI(host_url + Api.createUrl('userscript.get')+randomString()+'/') +
					 		"&r='+Math.random()*99999999);document.body.appendChild(e)})());",
					'target': '',
					'events': {
						'click': function(e){
							(e).stop();
							alert('Drag it to your bookmark ;)')
						}
					}
				}),
				new Element('span', {
					'text': '⇽ Drag this to your bookmarks'
				})
			)
		);
	},

	/*
	 * Global events
	 */
	on: function(name, handle){
		var self = this;

		if(!self.global_events[name])
			self.global_events[name] = [];

		self.global_events[name].push(handle);

	},

	trigger: function(name, args, on_complete){
		var self = this;

		if(!self.global_events[name]){ return; }

		if(!on_complete && typeOf(args) == 'function'){
			on_complete = args;
			args = [];
		}

		// Create parallel callback
		var callbacks = [];
		self.global_events[name].each(function(handle){

			callbacks.push(function(callback){
				var results = handle.apply(handle, args || []);
				callback(null, results || null);
			});

		});

		// Fire events
		async.parallel(callbacks, function(err, results){
			if(err) p(err);

			if(on_complete)
				on_complete(results);
		});

	},

	off: function(name, handle){
		var self = this;

		if(!self.global_events[name]) return;

		// Remove single
		if(handle){
			self.global_events[name] = self.global_events[name].erase(handle);
		}
		// Reset full event
		else {
			self.global_events[name] = [];
		}

	}

});
window.App = new CouchPotato();

var Route = new Class({

	defaults: {},
	page: '',
	action: 'index',
	params: {},

	initialize: function(defaults){
		var self = this;
		self.defaults = defaults
	},

	parse: function(){
		var self = this;

		var rep = function (pa) {
			return pa.replace(Api.getOption('url'), '/').replace(App.getOption('base_url'), '/')
		};

		var path = rep(History.getPath());
		if(path == '/' && location.hash){
			path = rep(location.hash.replace('#', '/'))
		}
		self.current = path.replace(/^\/+|\/+$/g, '');
		var url = self.current.split('/');

		self.page = (url.length > 0) ? url.shift() : self.defaults.page;
		self.action = (url.length > 0) ? url.shift() : self.defaults.action;

		self.params = Object.merge({}, self.defaults.params);
		if(url.length > 1){
			var key;
			url.each(function(el, nr){
				if(nr%2 == 0)
					key = el;
				else if(key) {
					self.params[key] = el;
					key = null
				}
			})
		}
		else if(url.length == 1){
			self.params[url] = true;
		}

		return self
	},

	getPage: function(){
		return this.page
	},

	getAction: function(){
		return this.action
	},

	getParams: function(){
		return this.params
	},

	getCurrentUrl: function(){
		return this.current
	},

	get: function(param){
		return this.params[param]
	}

});

var p = function(){
	if(typeof(console) !== 'undefined' && console != null)
		console.log(arguments)
};


(function(){
	var events;

	var check = function(e) {
		var target = $(e.target);
		var parents = target.getParents();
		events.each(function(item) {
			var element = item.element;
			if (element != target && !parents.contains(element))
				item.fn.call(element, e);
		});
	};

	Element.Events.outerClick = {
		onAdd : function(fn) {
			if (!events) {
				document.addEvent('click', check);
				events = [];
			}
			events.push( {
				element : this,
				fn : fn
			});
		},

		onRemove : function(fn) {
			events = events.filter(function(item) {
				return item.element != this || item.fn != fn;
			}, this);
			if (!events.length) {
				document.removeEvent('click', check);
				events = null;
			}
		}
	};
})();


function randomString(length, extra) {
	var chars = "0123456789ABCDEFGHIJKLMNOPQRSTUVWXTZabcdefghiklmnopqrstuvwxyz" + (extra ? '-._!@#$%^&*()+=' : '');
	var stringLength = length || 8;
	var randomString = '';
	for (var i = 0; i < stringLength; i++) {
		var rnum = Math.floor(Math.random() * chars.length);
		randomString += chars.charAt(rnum);
	}
	return randomString;
}

(function(){

	var keyPaths = [];

	var saveKeyPath = function(path) {
		keyPaths.push({
			sign: (path[0] === '+' || path[0] === '-')? parseInt(path.shift()+1) : 1,
			path: path
		});
	};

	var valueOf = function(object, path) {
		var ptr = object;
		path.each(function(key) { ptr = ptr[key] });
		return ptr;
	};

	var comparer = function(a, b) {
		for (var i = 0, l = keyPaths.length; i < l; i++) {
			var aVal = valueOf(a, keyPaths[i].path),
				bVal = valueOf(b, keyPaths[i].path);
			if (aVal > bVal) return keyPaths[i].sign;
			if (aVal < bVal) return -keyPaths[i].sign;
		}
		return 0;
	};

	Array.implement({
		sortBy: function(){
			keyPaths.empty();

			Array.each(arguments, function(argument) {
				switch (typeOf(argument)) {
					case "array": saveKeyPath(argument); break;
					case "string": saveKeyPath(argument.match(/[+-]|[^.]+/g)); break;
				}
			});
			return this.stableSort(comparer);
		}
	});

})();

var createSpinner = function(target, options){
	var opts = Object.merge({
		lines: 12,
		length: 5,
		width: 4,
		radius: 9,
		color: '#fff',
		speed: 1.9,
		trail: 53,
		shadow: false,
		hwaccel: true,
		className: 'spinner',
		zIndex: 2e9,
		top: 'auto',
		left: 'auto'
	}, options);

	return new Spinner(opts).spin(target);
};<|MERGE_RESOLUTION|>--- conflicted
+++ resolved
@@ -1,4 +1,4 @@
-﻿var CouchPotato = new Class({
+var CouchPotato = new Class({
 
 	Implements: [Events, Options],
 
@@ -149,14 +149,10 @@
 			});
 		});
 
-<<<<<<< HEAD
-			$(pg).inject(self.pages);
-=======
 		pages.stableSort(self.sortPageByOrder).each(function(page){
 			page['class'].load();
 			self.fireEvent('load'+page.name);
 			$(page['class']).inject(self.content);
->>>>>>> 1ac01456
 		});
 
 		delete pages;
