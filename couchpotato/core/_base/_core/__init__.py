from .main import Core
from uuid import uuid4

def start():
    return Core()

config = [{
    'name': 'core',
    'groups': [
        {
            'tab': 'general',
            'name': 'basics',
            'description': 'Needs restart before changes take effect.',
            'options': [
                {
                    'name': 'username',
                    'default': '',
                },
                {
                    'name': 'password',
                    'default': '',
                    'type': 'password',
                },
                {
                    'name': 'host',
                    'advanced': True,
                    'default': '0.0.0.0',
                    'label': 'IP',
                    'description': 'Host that I should listen to. "0.0.0.0" listens to all ips.',
                },
                {
                    'name': 'port',
                    'default': 5000,
                    'type': 'int',
                    'description': 'The port I should listen to.',
                },
                {
                    'name': 'launch_browser',
                    'default': 1,
                    'type': 'bool',
                    'label': 'Launch Browser',
                    'description': 'Launch the browser when I start.',
                },
            ],
        },
        {
            'tab': 'general',
            'name': 'advanced',
            'description': "For those who know what they're doing",
            'advanced': True,
            'options': [
                {
                    'name': 'api_key',
                    'default': uuid4().hex,
                    'readonly': 1,
                    'label': 'Api Key',
                    'description': "This is top-secret! Don't share this!",
                },
                {
                    'name': 'debug',
                    'default': 0,
                    'type': 'bool',
                    'label': 'Debug',
                    'description': 'Enable debugging.',
                },
                {
                    'name': 'data_dir',
                    'label': 'Data dir',
                    'type': 'directory',
<<<<<<< HEAD
                    'description': 'Where cache/logs/etc are stored.',
=======
                    'description': 'Where cache/logs/etc are stored. Keep empty for <strong>./_data</strong>.',
>>>>>>> a9d2cc10
                },
                {
                    'name': 'url_base',
                    'default': '',
                    'label': 'Url Base',
                    'description': 'When using mod_proxy use this to append the url with this.',
                },
                {
                    'name': 'permission_folder',
                    'default': 0755,
                    'label': 'Folder CHMOD',
                    'description': 'Permission (octal) for creating/copying folders.',
                },
                {
                    'name': 'permission_file',
                    'default': 0755,
                    'label': 'File CHMOD',
                    'description': 'Permission (octal) for creating/copying files',
                },
            ],
        },
    ],
}]<|MERGE_RESOLUTION|>--- conflicted
+++ resolved
@@ -67,11 +67,7 @@
                     'name': 'data_dir',
                     'label': 'Data dir',
                     'type': 'directory',
-<<<<<<< HEAD
-                    'description': 'Where cache/logs/etc are stored.',
-=======
                     'description': 'Where cache/logs/etc are stored. Keep empty for <strong>./_data</strong>.',
->>>>>>> a9d2cc10
                 },
                 {
                     'name': 'url_base',
