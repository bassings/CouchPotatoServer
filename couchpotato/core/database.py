--- conflicted
+++ resolved
@@ -390,16 +390,10 @@
                     else:
                         new_profiles_by_label[x['doc']['label']] = x['_id']
 
-<<<<<<< HEAD
-            db = self.getDB()
-            if not db.opened:
-                return
-=======
                 profiles = migrate_data['profile']
                 profile_link = {}
                 for x in profiles:
                     p = profiles[x]
->>>>>>> d307d343
 
                     exists = new_profiles_by_label.get(p.get('label'))
 
