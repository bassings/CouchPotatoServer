--- conflicted
+++ resolved
@@ -76,10 +76,7 @@
         cached_suggestion = self.getCache('suggestion_cached') or []
         new_suggestions = []
         ignored = [] if not ignored else ignored
-<<<<<<< HEAD
-=======
         seen = [] if not seen else seen
->>>>>>> f67c6fe8
 
         if ignore_imdb:
             for cs in cached_suggestion:
@@ -93,16 +90,11 @@
 
             db = get_session()
             active_movies = db.query(Movie) \
-<<<<<<< HEAD
-                .filter(or_(*[Movie.status.has(identifier = s) for s in ['active', 'done']])).all()
-            movies = [x.library.identifier for x in active_movies]
-=======
                 .join(Library) \
                 .with_entities(Library.identifier) \
                 .filter(Movie.status_id.in_([active_status.get('id'), done_status.get('id')])).all()
             movies = [x[0] for x in active_movies]
             movies.extend(seen)
->>>>>>> f67c6fe8
 
             ignored.extend([x.get('imdb') for x in cached_suggestion])
             suggestions = fireEvent('movie.suggest', movies = movies, ignore = list(set(ignored)), single = True)
