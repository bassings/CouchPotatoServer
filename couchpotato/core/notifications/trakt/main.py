from couchpotato.core.helpers.variable import getTitle
from couchpotato.core.logger import CPLog
from couchpotato.core.notifications.base import Notification

log = CPLog(__name__)


class Trakt(Notification):

    urls = {
        'base': 'http://api.trakt.tv/%s',
        'library': 'movie/library/%s',
        'unwatchlist': 'movie/unwatchlist/%s',
        'test': 'account/test/%s',
    }

    listen_to = ['movie.downloaded']

    def notify(self, message = '', data = None, listener = None):
        if not data: data = {}

<<<<<<< HEAD
        post_data = {
            'username': self.conf('automation_username'),
            'password' : self.conf('automation_password'),
            'movies': [{
                'imdb_id': data['identifier'],
                'title': getTitle(data),
                'year': data['info']['year']
            }] if data else []
        }
=======
        if listener == 'test':
>>>>>>> 8b747dff

            post_data = {
                'username': self.conf('automation_username'),
                'password': self.conf('automation_password'),
            }

            result = self.call((self.urls['test'] % self.conf('automation_api_key')), post_data)

            return result

        else:

            post_data = {
                'username': self.conf('automation_username'),
                'password': self.conf('automation_password'),
                'movies': [{
                    'imdb_id': data['library']['identifier'],
                    'title': data['library']['titles'][0]['title'],
                    'year': data['library']['year']
                }] if data else []
            }

            result = self.call((self.urls['library'] % self.conf('automation_api_key')), post_data)
            if self.conf('remove_watchlist_enabled'):
                result = result and self.call((self.urls['unwatchlist'] % self.conf('automation_api_key')), post_data)

            return result

    def call(self, method_url, post_data):

        try:

            response = self.getJsonData(self.urls['base'] % method_url, data = post_data, cache_timeout = 1)
            if response:
                if response.get('status') == "success":
                    log.info('Successfully called Trakt')
                    return True
        except:
            pass

        log.error('Failed to call trakt, check your login.')
        return False<|MERGE_RESOLUTION|>--- conflicted
+++ resolved
@@ -19,19 +19,7 @@
     def notify(self, message = '', data = None, listener = None):
         if not data: data = {}
 
-<<<<<<< HEAD
-        post_data = {
-            'username': self.conf('automation_username'),
-            'password' : self.conf('automation_password'),
-            'movies': [{
-                'imdb_id': data['identifier'],
-                'title': getTitle(data),
-                'year': data['info']['year']
-            }] if data else []
-        }
-=======
         if listener == 'test':
->>>>>>> 8b747dff
 
             post_data = {
                 'username': self.conf('automation_username'),
@@ -48,9 +36,9 @@
                 'username': self.conf('automation_username'),
                 'password': self.conf('automation_password'),
                 'movies': [{
-                    'imdb_id': data['library']['identifier'],
-                    'title': data['library']['titles'][0]['title'],
-                    'year': data['library']['year']
+                    'imdb_id': data['identifier'],
+                    'title': getTitle(data),
+                    'year': data['info']['year']
                 }] if data else []
             }
 
