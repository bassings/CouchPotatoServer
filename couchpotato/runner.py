--- conflicted
+++ resolved
@@ -334,14 +334,9 @@
         try:
             server.listen(config['port'], config['host'])
 
-<<<<<<< HEAD
-            try: server.listen(config['port'], config['host6'])
-            except: log.info2('Tried to bind to IPV6 but failed')
-=======
             if Env.setting('ipv6', default = False):
                 try: server.listen(config['port'], config['host6'])
                 except: log.info2('Tried to bind to IPV6 but failed')
->>>>>>> cc02d8e2
 
             loop.start()
             server.close_all_connections()
