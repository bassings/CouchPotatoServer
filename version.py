<<<<<<< HEAD
VERSION = '2.0.5'
BRANCH = 'desktop'
=======
VERSION = '2.0.6'
BRANCH = 'develop'
>>>>>>> 44b78f8d
<|MERGE_RESOLUTION|>--- conflicted
+++ resolved
@@ -1,7 +1,2 @@
-<<<<<<< HEAD
-VERSION = '2.0.5'
-BRANCH = 'desktop'
-=======
 VERSION = '2.0.6'
-BRANCH = 'develop'
->>>>>>> 44b78f8d
+BRANCH = 'desktop'